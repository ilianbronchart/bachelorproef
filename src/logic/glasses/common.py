--- conflicted
+++ resolved
@@ -6,10 +6,6 @@
 
 async def is_connected(glasses_hostname: str = DEFAULT_GLASSES_HOSTNAME) -> bool:
     try:
-<<<<<<< HEAD
-
-=======
->>>>>>> ccac7c22
         async def connect():
             async with connect_to_glasses.with_hostname(glasses_hostname, using_ip=True):
                 return True
@@ -19,10 +15,6 @@
     except asyncio.TimeoutError:
         return False
 
-<<<<<<< HEAD
-
-=======
->>>>>>> ccac7c22
 async def get_battery_level(glasses_hostname: str = DEFAULT_GLASSES_HOSTNAME) -> float:
     try:
         async with connect_to_glasses.with_hostname(glasses_hostname, using_ip=True) as g3:
