# Byte-compiled / optimized / DLL files
__pycache__/
*.py[cod]
*$py.class

# C extensions
*.so

# Distribution / packaging
.Python
build/
develop-eggs/
dist/
downloads/
eggs/
.eggs/
lib/
lib64/
parts/
sdist/
var/
wheels/
share/python-wheels/
*.egg-info/
.installed.cfg
*.egg
MANIFEST

# PyInstaller
#  Usually these files are written by a python script from a template
#  before PyInstaller builds the exe, so as to inject date/other infos into it.
*.manifest
*.spec

# Installer logs
pip-log.txt
pip-delete-this-directory.txt

# Unit test / coverage reports
htmlcov/
.tox/
.nox/
.coverage
.coverage.*
.cache
nosetests.xml
coverage.xml
*.cover
*.py,cover
.hypothesis/
.pytest_cache/
cover/

# Translations
*.mo
*.pot

# Django stuff:
*.log
local_settings.py
db.sqlite3
db.sqlite3-journal

# Flask stuff:
instance/
.webassets-cache

# Scrapy stuff:
.scrapy

# Sphinx documentation
docs/_build/

# PyBuilder
.pybuilder/
target/

# Jupyter Notebook
.ipynb_checkpoints

# IPython
profile_default/
ipython_config.py

# pyenv
#   For a library or package, you might want to ignore these files since the code is
#   intended to run in multiple environments; otherwise, check them in:
# .python-version

# pipenv
#   According to pypa/pipenv#598, it is recommended to include Pipfile.lock in version control.
#   However, in case of collaboration, if having platform-specific dependencies or dependencies
#   having no cross-platform support, pipenv may install dependencies that don't work, or not
#   install all needed dependencies.
#Pipfile.lock

# poetry
#   Similar to Pipfile.lock, it is generally recommended to include poetry.lock in version control.
#   This is especially recommended for binary packages to ensure reproducibility, and is more
#   commonly ignored for libraries.
#   https://python-poetry.org/docs/basic-usage/#commit-your-poetrylock-file-to-version-control
#poetry.lock

# pdm
#   Similar to Pipfile.lock, it is generally recommended to include pdm.lock in version control.
#pdm.lock
#   pdm stores project-wide configurations in .pdm.toml, but it is recommended to not include it
#   in version control.
#   https://pdm.fming.dev/latest/usage/project/#working-with-version-control
.pdm.toml
.pdm-python
.pdm-build/

# PEP 582; used by e.g. github.com/David-OConnor/pyflow and github.com/pdm-project/pdm
__pypackages__/

# Celery stuff
celerybeat-schedule
celerybeat.pid

# SageMath parsed files
*.sage.py

# Environments
.env
.venv
env/
venv/
ENV/
env.bak/
venv.bak/

# Spyder project settings
.spyderproject
.spyproject

# Rope project settings
.ropeproject

# mkdocs documentation
/site

# mypy
.mypy_cache/
.dmypy.json
dmypy.json

# Pyre type checker
.pyre/

# pytype static type analyzer
.pytype/

# Cython debug symbols
cython_debug/

# PyCharm
#  JetBrains specific template is maintained in a separate JetBrains.gitignore that can
#  be found at https://github.com/github/gitignore/blob/main/Global/JetBrains.gitignore
#  and can be added to the global gitignore or merged into this file.  For a more nuclear
#  option (not recommended) you can uncomment the following to ignore the entire idea folder.
#.idea/

# Custom
libs/*
<<<<<<< HEAD
data/*
checkpoints/*
notebooks/output
*.mp4
=======
data/*
>>>>>>> ccac7c22
<|MERGE_RESOLUTION|>--- conflicted
+++ resolved
@@ -163,11 +163,7 @@
 
 # Custom
 libs/*
-<<<<<<< HEAD
 data/*
 checkpoints/*
 notebooks/output
-*.mp4
-=======
-data/*
->>>>>>> ccac7c22
+*.mp4